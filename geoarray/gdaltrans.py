--- conflicted
+++ resolved
@@ -1,11 +1,6 @@
 #! /usr/bin/env python
 # -*- coding: utf-8 -*-
 
-<<<<<<< HEAD
-from collections import namedtuple
-import gdal, osr
-=======
->>>>>>> 260b5e7f
 import warnings
 import numpy as np
 import gdal, osr
@@ -13,12 +8,6 @@
 gdal.UseExceptions()
 gdal.PushErrorHandler('CPLQuietErrorHandler')
 
-<<<<<<< HEAD
-class _Geotrans(
-        namedtuple(
-            "_Geotrans",
-            ["yorigin", "xorigin", "ycellsize", "xcellsize", "yparam", "xparam"])):
-=======
 
 class _Geotrans(object):
     def __init__(
@@ -54,7 +43,6 @@
                 + col * self.xcellsize
                 + row * self.xparam)
         return yval, xval
->>>>>>> 260b5e7f
 
     def toGdal(self):
         return (self.xorigin, self.xcellsize, self.xparam,
